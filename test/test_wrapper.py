--- conflicted
+++ resolved
@@ -595,15 +595,7 @@
     device, = ctx.devices
     platform = device.platform
 
-<<<<<<< HEAD
-    if (platform.vendor == "The pocl project" and
-            platform.name == "Portable Computing Language"):
-        # Segfault on pocl 0.9
-        from pytest import skip
-        skip("pocl doesn't like getting PROGRAM_BINARIES")
-=======
     _skip_if_pocl(platform, "pocl doesn't like getting PROGRAM_BINARIES")
->>>>>>> ed579617
 
     program = cl.Program(ctx, """
     __kernel void simple(__global float *in, __global float *out)
