#! /usr/bin/env python

__copyright__ = "Copyright (C) 2009 Andreas Kloeckner"

__license__ = """
Permission is hereby granted, free of charge, to any person obtaining a copy
of this software and associated documentation files (the "Software"), to deal
in the Software without restriction, including without limitation the rights
to use, copy, modify, merge, publish, distribute, sublicense, and/or sell
copies of the Software, and to permit persons to whom the Software is
furnished to do so, subject to the following conditions:

The above copyright notice and this permission notice shall be included in
all copies or substantial portions of the Software.

THE SOFTWARE IS PROVIDED "AS IS", WITHOUT WARRANTY OF ANY KIND, EXPRESS OR
IMPLIED, INCLUDING BUT NOT LIMITED TO THE WARRANTIES OF MERCHANTABILITY,
FITNESS FOR A PARTICULAR PURPOSE AND NONINFRINGEMENT. IN NO EVENT SHALL THE
AUTHORS OR COPYRIGHT HOLDERS BE LIABLE FOR ANY CLAIM, DAMAGES OR OTHER
LIABILITY, WHETHER IN AN ACTION OF CONTRACT, TORT OR OTHERWISE, ARISING FROM,
OUT OF OR IN CONNECTION WITH THE SOFTWARE OR THE USE OR OTHER DEALINGS IN
THE SOFTWARE.
"""

import operator
import platform
import sys
from itertools import product

import numpy as np
import numpy.linalg as la
import pytest

import pyopencl as cl
import pyopencl.array as cl_array
import pyopencl.cltypes as cltypes
import pyopencl.tools as cl_tools
from pyopencl.characterize import has_double_support, has_struct_arg_count_bug
from pyopencl.clrandom import PhiloxGenerator, ThreefryGenerator
from pyopencl.tools import (
    pytest_generate_tests_for_pyopencl as pytest_generate_tests,  # noqa: F401
)


_PYPY = cl._PYPY


# {{{ helpers

TO_REAL = {
        np.dtype(np.complex64): np.float32,
        np.dtype(np.complex128): np.float64
        }


def general_clrand(queue, shape, dtype):
    from pyopencl.clrandom import rand as clrand

    dtype = np.dtype(dtype)
    if dtype.kind == "c":
        real_dtype = dtype.type(0).real.dtype
        return clrand(queue, shape, real_dtype) + 1j*clrand(queue, shape, real_dtype)
    else:
        return clrand(queue, shape, dtype)


def make_random_array(queue, dtype, size):
    from pyopencl.clrandom import rand

    dtype = np.dtype(dtype)
    if dtype.kind == "c":
        real_dtype = TO_REAL[dtype]
        return (rand(queue, shape=(size,), dtype=real_dtype).astype(dtype)
                + rand(queue, shape=(size,), dtype=real_dtype).astype(dtype)
                * dtype.type(1j))
    else:
        return rand(queue, shape=(size,), dtype=dtype)

# }}}


# {{{ dtype-related

# {{{ test_basic_complex

def test_basic_complex(ctx_factory):
    context = ctx_factory()
    queue = cl.CommandQueue(context)

    from pyopencl.clrandom import rand

    size = 500

    ary = (rand(queue, shape=(size,), dtype=np.float32).astype(np.complex64)
            + rand(queue, shape=(size,), dtype=np.float32).astype(np.complex64) * 1j)
    assert ary.dtype != np.dtype(np.complex128)
    c = np.complex64(5+7j)

    host_ary = ary.get()
    assert la.norm((ary*c).get() - c*host_ary) < 1e-5 * la.norm(host_ary)

# }}}


# {{{ test_mix_complex

def test_mix_complex(ctx_factory):
    context = ctx_factory()
    queue = cl.CommandQueue(context)

    size = 10

    dtypes = [
            (np.float32, np.complex64),
            # (np.int32, np.complex64),
            ]

    dev = context.devices[0]
    if has_double_support(dev) and has_struct_arg_count_bug(dev) == "apple":
        dtypes.extend([
            (np.float32, np.float64),
            ])
    elif has_double_support(dev):
        dtypes.extend([
            (np.float32, np.float64),
            (np.float32, np.complex128),
            (np.float64, np.complex64),
            (np.float64, np.complex128),
            ])

    from operator import add, mul, sub, truediv
    for op in [add, sub, mul, truediv, pow]:
        for dtype_a0, dtype_b0 in dtypes:
            for dtype_a, dtype_b in [
                    (dtype_a0, dtype_b0),
                    (dtype_b0, dtype_a0),
                    ]:
                for is_scalar_a, is_scalar_b in [
                        (False, False),
                        (False, True),
                        (True, False),
                        ]:
                    if is_scalar_a:
                        ary_a = make_random_array(queue, dtype_a, 1).get()[0]
                        host_ary_a = ary_a
                    else:
                        ary_a = make_random_array(queue, dtype_a, size)
                        host_ary_a = ary_a.get()

                    if is_scalar_b:
                        ary_b = make_random_array(queue, dtype_b, 1).get()[0]
                        host_ary_b = ary_b
                    else:
                        ary_b = make_random_array(queue, dtype_b, size)
                        host_ary_b = ary_b.get()

                    print(op, dtype_a, dtype_b, is_scalar_a, is_scalar_b)
                    dev_result = op(ary_a, ary_b).get()
                    host_result = op(host_ary_a, host_ary_b)

                    if host_result.dtype != dev_result.dtype:
                        # This appears to be a numpy bug, where we get
                        # served a Python complex that is really a
                        # smaller numpy complex.

                        print("HOST_DTYPE: {} DEV_DTYPE: {}".format(
                                host_result.dtype, dev_result.dtype))

                        dev_result = dev_result.astype(host_result.dtype)

                    err = la.norm(host_result-dev_result)/la.norm(host_result)
                    print(err)
                    correct = err < 1e-4
                    if not correct:
                        print(host_result)
                        print(dev_result)
                        print(host_result - dev_result)

                    assert correct

# }}}


# {{{ test_pow_neg1_vs_inv

def test_pow_neg1_vs_inv(ctx_factory):
    ctx = ctx_factory()
    queue = cl.CommandQueue(ctx)

    device = ctx.devices[0]
    if not has_double_support(device):
        from pytest import skip
        skip("double precision not supported on %s" % device)
    if has_struct_arg_count_bug(device) == "apple":
        from pytest import xfail
        xfail("apple struct arg counting broken")

    a_dev = make_random_array(queue, np.complex128, 20000)

    res1 = (a_dev ** (-1)).get()
    res2 = (1/a_dev).get()
    ref = 1/a_dev.get()

    assert la.norm(res1-ref, np.inf) / la.norm(ref) < 1e-13
    assert la.norm(res2-ref, np.inf) / la.norm(ref) < 1e-13

# }}}


# {{{ test_vector_fill

def test_vector_fill(ctx_factory):
    context = ctx_factory()
    queue = cl.CommandQueue(context)

    a_gpu = cl_array.Array(queue, 100, dtype=cltypes.float4)
    a_gpu.fill(cltypes.make_float4(0.0, 0.0, 1.0, 0.0))
    a = a_gpu.get()
    assert a.dtype == cltypes.float4

    a_gpu = cl_array.zeros(queue, 100, dtype=cltypes.float4)

# }}}


# {{{ test_zeros_large_array

def test_zeros_large_array(ctx_factory):
    context = ctx_factory()
    queue = cl.CommandQueue(context)
    dev = queue.device

    if dev.platform.vendor == "Intel(R) Corporation" \
            and platform.system() == "Windows":
        pytest.xfail("large array fail with out-of-host memory with"
                "Intel CPU runtime as of 2022-10-05")

    size = 2**28 + 1
    if dev.address_bits == 64 and dev.max_mem_alloc_size >= 8 * size:
        # this shouldn't hang/cause errors
        # see https://github.com/inducer/pyopencl/issues/395
        a_gpu = cl_array.zeros(queue, (size,), dtype="float64")
        # run a couple kernels to ensure no propagated runtime errors
        a_gpu[...] = 1.
        a_gpu = 2 * a_gpu - 3

# }}}


# {{{ test_absrealimag

def test_absrealimag(ctx_factory):
    context = ctx_factory()
    queue = cl.CommandQueue(context)

    def real(x):
        return x.real

    def imag(x):
        return x.imag

    def conj(x):
        return x.conj()

    n = 111
    for func in [abs, real, imag, conj]:
        for dtype in [np.int32, np.float32, np.complex64]:
            print(func, dtype)
            a = -make_random_array(queue, dtype, n)

            host_res = func(a.get())
            dev_res = func(a).get()

            correct = np.allclose(dev_res, host_res)
            if not correct:
                print(dev_res)
                print(host_res)
                print(dev_res-host_res)
            assert correct

# }}}


# {{{ test_custom_type_zeros

def test_custom_type_zeros(ctx_factory):
    context = ctx_factory()
    queue = cl.CommandQueue(context)

    if not (
            queue._get_cl_version() >= (1, 2)
            and cl.get_cl_header_version() >= (1, 2)):
        pytest.skip("CL1.2 not available")

    dtype = np.dtype([
        ("cur_min", np.int32),
        ("cur_max", np.int32),
        ("pad", np.int32),
        ])

    from pyopencl.tools import get_or_register_dtype, match_dtype_to_c_struct

    name = "mmc_type"
    dtype, _c_decl = match_dtype_to_c_struct(queue.device, name, dtype)
    dtype = get_or_register_dtype(name, dtype)

    n = 1000
    z_dev = cl.array.zeros(queue, n, dtype=dtype)

    z = z_dev.get()

    assert np.array_equal(np.zeros(n, dtype), z)

# }}}


# {{{ test_custom_type_fill

def test_custom_type_fill(ctx_factory):
    context = ctx_factory()
    queue = cl.CommandQueue(context)

    from pyopencl.characterize import has_struct_arg_count_bug
    if has_struct_arg_count_bug(queue.device):
        pytest.skip("device has LLVM arg counting bug")

    dtype = np.dtype([
        ("cur_min", np.int32),
        ("cur_max", np.int32),
        ("pad", np.int32),
        ])

    from pyopencl.tools import get_or_register_dtype, match_dtype_to_c_struct

    name = "mmc_type"
    dtype, _c_decl = match_dtype_to_c_struct(queue.device, name, dtype)
    dtype = get_or_register_dtype(name, dtype)

    n = 1000
    z_dev = cl.array.empty(queue, n, dtype=dtype)
    z_dev.fill(np.zeros((), dtype))

    z = z_dev.get()

    assert np.array_equal(np.zeros(n, dtype), z)

# }}}


# {{{ test_custom_type_take_put

def test_custom_type_take_put(ctx_factory):
    context = ctx_factory()
    queue = cl.CommandQueue(context)

    dtype = np.dtype([
        ("cur_min", np.int32),
        ("cur_max", np.int32),
        ])

    from pyopencl.tools import get_or_register_dtype, match_dtype_to_c_struct

    name = "tp_type"
    dtype, _c_decl = match_dtype_to_c_struct(queue.device, name, dtype)
    dtype = get_or_register_dtype(name, dtype)

    n = 100
    z = np.empty(100, dtype)
    z["cur_min"] = np.arange(n)
    z["cur_max"] = np.arange(n)**2

    z_dev = cl.array.to_device(queue, z)
    ind = cl.array.arange(queue, n, step=3, dtype=np.int32)

    z_ind_ref = z[ind.get()]
    z_ind = z_dev[ind]

    assert np.array_equal(z_ind.get(), z_ind_ref)

# }}}

# }}}


# {{{ operators

# {{{ test_div_type_matches_numpy

@pytest.mark.parametrize("dtype", [np.int8, np.int32, np.int64, np.float32])
# FIXME Implement floordiv
# @pytest.mark.parametrize("op", [operator.truediv, operator.floordiv])
@pytest.mark.parametrize("op", [operator.truediv])
def test_div_type_matches_numpy(ctx_factory, dtype, op):
    context = ctx_factory()
    queue = cl.CommandQueue(context)

    a = cl_array.arange(queue, 10, dtype=dtype) + 1
    res = op(4*a, 3*a)
    a_np = a.get()
    res_np = op(4*a_np, 3*a_np)
    assert res_np.dtype == res.dtype
    assert np.allclose(res_np, res.get())

# }}}


# {{{ test_rmul_yields_right_type

def test_rmul_yields_right_type(ctx_factory):
    context = ctx_factory()
    queue = cl.CommandQueue(context)

    a = np.array([1, 2, 3, 4, 5]).astype(np.float32)
    a_gpu = cl_array.to_device(queue, a)

    two_a = 2*a_gpu
    assert isinstance(two_a, cl_array.Array)

    two_a = np.float32(2)*a_gpu
    assert isinstance(two_a, cl_array.Array)

# }}}


# {{{ test_pow_array

def test_pow_array(ctx_factory):
    context = ctx_factory()
    queue = cl.CommandQueue(context)

    a = np.array([1, 2, 3, 4, 5]).astype(np.float32)
    a_gpu = cl_array.to_device(queue, a)

    result = pow(a_gpu, a_gpu).get()
    assert (np.abs(a ** a - result) < 3e-3).all()

    result = (a_gpu ** a_gpu).get()
    assert (np.abs(pow(a, a) - result) < 3e-3).all()

# }}}


# {{{ test_pow_number

def test_pow_number(ctx_factory):
    context = ctx_factory()
    queue = cl.CommandQueue(context)

    a = np.array([1, 2, 3, 4, 5, 6, 7, 8, 9, 10]).astype(np.float32)
    a_gpu = cl_array.to_device(queue, a)

    result = pow(a_gpu, 2).get()
    assert (np.abs(a ** 2 - result) < 1e-3).all()

# }}}


# {{{ test_multiply

def test_multiply(ctx_factory):
    """Test the muliplication of an array with a scalar. """

    context = ctx_factory()
    queue = cl.CommandQueue(context)

    for sz in [10, 50000]:
        for dtype, scalars in [
                (np.float32, [2]),
                (np.complex64, [2j]),
                ]:
            for scalar in scalars:
                a_gpu = make_random_array(queue, dtype, sz)
                a = a_gpu.get()
                a_mult = (scalar * a_gpu).get()

                assert (a * scalar == a_mult).all()

# }}}


# {{{ test_multiply_array

def test_multiply_array(ctx_factory):
    """Test the multiplication of two arrays."""

    context = ctx_factory()
    queue = cl.CommandQueue(context)

    a = np.array([1, 2, 3, 4, 5, 6, 7, 8, 9, 10]).astype(np.float32)

    a_gpu = cl_array.to_device(queue, a)
    b_gpu = cl_array.to_device(queue, a)

    a_squared = (b_gpu * a_gpu).get()

    assert (a * a == a_squared).all()


# }}}


# {{{ test_addition_array

def test_addition_array(ctx_factory):
    """Test the addition of two arrays."""

    context = ctx_factory()
    queue = cl.CommandQueue(context)

    a = np.array([1, 2, 3, 4, 5, 6, 7, 8, 9, 10]).astype(np.float32)
    a_gpu = cl_array.to_device(queue, a)
    a_added = (a_gpu + a_gpu).get()

    assert (a + a == a_added).all()

# }}}


# {{{ test_addition_scalar

def test_addition_scalar(ctx_factory):
    """Test the addition of an array and a scalar."""

    context = ctx_factory()
    queue = cl.CommandQueue(context)

    a = np.array([1, 2, 3, 4, 5, 6, 7, 8, 9, 10]).astype(np.float32)
    a_gpu = cl_array.to_device(queue, a)
    a_added = (7 + a_gpu).get()

    assert (7 + a == a_added).all()

# }}}


# {{{ test_subtract_array

@pytest.mark.parametrize(("dtype_a", "dtype_b"),
        [
            (np.float32, np.float32),
            (np.float32, np.int32),
            (np.int32, np.int32),
            (np.int64, np.int32),
            (np.int64, np.uint32),
            ])
def test_subtract_array(ctx_factory, dtype_a, dtype_b):
    """Test the subtraction of two arrays."""
    # test data
    a = np.array([1, 2, 3, 4, 5, 6, 7, 8, 9, 10]).astype(dtype_a)
    b = np.array([10, 20, 30, 40, 50,
                  60, 70, 80, 90, 100]).astype(dtype_b)

    context = ctx_factory()
    queue = cl.CommandQueue(context)

    a_gpu = cl_array.to_device(queue, a)
    b_gpu = cl_array.to_device(queue, b)

    result = (a_gpu - b_gpu).get()
    assert (a - b == result).all()

    result = (b_gpu - a_gpu).get()
    assert (b - a == result).all()

# }}}


# {{{ test_subtract_scalar

def test_subtract_scalar(ctx_factory):
    """Test the subtraction of an array and a scalar."""

    context = ctx_factory()
    queue = cl.CommandQueue(context)

    # test data
    a = np.array([1, 2, 3, 4, 5, 6, 7, 8, 9, 10]).astype(np.float32)

    # convert a to a gpu object
    a_gpu = cl_array.to_device(queue, a)

    result = (a_gpu - 7).get()
    assert (a - 7 == result).all()

    result = (7 - a_gpu).get()
    assert (7 - a == result).all()

# }}}


# {{{ test_divide_scalar

def test_divide_scalar(ctx_factory):
    """Test the division of an array and a scalar."""

    context = ctx_factory()
    queue = cl.CommandQueue(context)

    if queue.device.platform.name == "Apple":
        pytest.xfail("Apple CL compiler crashes on this.")

    dtypes = (np.uint8, np.uint16, np.uint32,
                  np.int8, np.int16, np.int32,
                  np.float32, np.complex64)
    from pyopencl.characterize import has_double_support
    if has_double_support(queue.device):
        dtypes = (*dtypes, np.float64, np.complex128)

    from itertools import product

    for dtype_a, dtype_s in product(dtypes, repeat=2):
        a = np.array([10, 20, 30, 40, 50, 60, 70, 80, 90, 100]).astype(dtype_a)
        s = dtype_s(40)
        a_gpu = cl_array.to_device(queue, a)

        b = a / s
        b_gpu = a_gpu / s
        assert (np.abs(b_gpu.get() - b) < 1e-3).all()
        assert b_gpu.dtype is b.dtype

        c = s / a
        c_gpu = s / a_gpu
        assert (np.abs(c_gpu.get() - c) < 1e-3).all()
        assert c_gpu.dtype is c.dtype

# }}}


# {{{ test_divide_array

def test_divide_array(ctx_factory):
    """Test the division of an array and a scalar. """

    context = ctx_factory()
    queue = cl.CommandQueue(context)

    dtypes = (np.float32, np.complex64)
    from pyopencl.characterize import has_double_support
    if has_double_support(queue.device):
        dtypes = (*dtypes, np.float64, np.complex128)

    from itertools import product

    for dtype_a, dtype_b in product(dtypes, repeat=2):

        a = np.array([10, 20, 30, 40, 50, 60, 70, 80, 90, 100]).astype(dtype_a)
        b = np.array([10, 10, 10, 10, 10, 10, 10, 10, 10, 10]).astype(dtype_b)

        a_gpu = cl_array.to_device(queue, a)
        b_gpu = cl_array.to_device(queue, b)
        c = a / b
        c_gpu = (a_gpu / b_gpu)
        assert (np.abs(c_gpu.get() - c) < 1e-3).all()
        assert c_gpu.dtype is c.dtype

        d = b / a
        d_gpu = (b_gpu / a_gpu)
        assert (np.abs(d_gpu.get() - d) < 1e-3).all()
        assert d_gpu.dtype is d.dtype

# }}}


# {{{ test_divide_inplace_scalar

def test_divide_inplace_scalar(ctx_factory):
    """Test inplace division of arrays and a scalar."""

    context = ctx_factory()
    queue = cl.CommandQueue(context)

    if queue.device.platform.name == "Apple":
        pytest.xfail("Apple CL compiler crashes on this.")

    dtypes = (np.uint8, np.uint16, np.uint32,
                  np.int8, np.int16, np.int32,
                  np.float32, np.complex64)
    from pyopencl.characterize import has_double_support
    if has_double_support(queue.device):
        dtypes = (*dtypes, np.float64, np.complex128)

    from itertools import product

    for dtype_a, dtype_s in product(dtypes, repeat=2):
        a = np.array([10, 20, 30, 40, 50, 60, 70, 80, 90, 100]).astype(dtype_a)
        s = dtype_s(40)
        a_gpu = cl_array.to_device(queue, a)

        # ensure the same behavior as inplace numpy.ndarray division
        try:
            a /= s
        except TypeError:
            with np.testing.assert_raises(TypeError):
                a_gpu /= s
        else:
            a_gpu /= s
            assert (np.abs(a_gpu.get() - a) < 1e-3).all()
            assert a_gpu.dtype is a.dtype

# }}}


# {{{ test_divide_inplace_array

def test_divide_inplace_array(ctx_factory):
    """Test inplace division of arrays."""

    context = ctx_factory()
    queue = cl.CommandQueue(context)

    dtypes = (np.uint8, np.uint16, np.uint32,
                  np.int8, np.int16, np.int32,
                  np.float32, np.complex64)
    from pyopencl.characterize import has_double_support
    if has_double_support(queue.device):
        dtypes = (*dtypes, np.float64, np.complex128)

    from itertools import product

    for dtype_a, dtype_b in product(dtypes, repeat=2):
        print(dtype_a, dtype_b)
        a = np.array([10, 20, 30, 40, 50, 60, 70, 80, 90, 100]).astype(dtype_a)
        b = np.array([10, 10, 10, 10, 10, 10, 10, 10, 10, 10]).astype(dtype_b)

        a_gpu = cl_array.to_device(queue, a)
        b_gpu = cl_array.to_device(queue, b)

        # ensure the same behavior as inplace numpy.ndarray division
        try:
            a_gpu /= b_gpu
        except TypeError:
            # pass for now, as numpy casts differently for in-place and out-place
            # true_divide
            pass
            # with np.testing.assert_raises(TypeError):
            #     a /= b
        else:
            a /= b
            assert (np.abs(a_gpu.get() - a) < 1e-3).all()
            assert a_gpu.dtype is a.dtype

# }}}


# {{{ test_bitwise

def test_bitwise(ctx_factory):
    if _PYPY:
        pytest.xfail("numpypy: missing bitwise ops")

    context = ctx_factory()
    queue = cl.CommandQueue(context)

    from itertools import product

    dtypes = [np.dtype(t) for t in (np.int64, np.int32, np.int16, np.int8)]

    from pyopencl.clrandom import rand as clrand

    for a_dtype, b_dtype in product(dtypes, dtypes):
        ary_len = 16

        int32_min = np.iinfo(np.int32).min
        int32_max = np.iinfo(np.int32).max

        a_dev = clrand(
            queue, (ary_len,), a=int32_min, b=1+int32_max, dtype=np.int64
            ).astype(a_dtype)
        b_dev = clrand(
            queue, (ary_len,), a=int32_min, b=1+int32_max, dtype=np.int64
            ).astype(b_dtype)

        a = a_dev.get()
        b = b_dev.get()
        s = int(clrand(queue, (), a=int32_min, b=1+int32_max, dtype=np.int64)
                 .astype(b_dtype).get())

        import operator as o

        for op in [o.and_, o.or_, o.xor]:
            res_dev = op(a_dev, b_dev)
            res = op(a, b)

            assert (res_dev.get() == res).all()

            try:
                res = op(a, s)
            except OverflowError:
                pass
            else:
                res_dev = op(a_dev, s)

                assert (res_dev.get() == res).all()

            try:
                res = op(s, b)
            except OverflowError:
                pass
            else:
                res_dev = op(s, b_dev)

                assert (res_dev.get() == res).all()

        for op in [o.iand, o.ior, o.ixor]:
            res_dev = a_dev.copy()
            op_res = op(res_dev, b_dev)
            assert op_res is res_dev

            res = a.copy()
            try:
                op(res, b)
            except OverflowError:
                pass
            else:

                assert (res_dev.get() == res).all()

            res = a.copy()
            try:
                op(res, s)
            except OverflowError:
                pass
            else:
                res_dev = a_dev.copy()
                op_res = op(res_dev, s)
                assert op_res is res_dev

                assert (res_dev.get() == res).all()

        # Test unary ~
        res_dev = ~a_dev
        res = ~a  # pylint:disable=invalid-unary-operand-type
        assert (res_dev.get() == res).all()

# }}}

# }}}


# {{{ RNG

# {{{ test_random_float_in_range

@pytest.mark.parametrize("rng_class",
        [PhiloxGenerator, ThreefryGenerator])
@pytest.mark.parametrize("ary_size", [300, 301, 302, 303, 10007, 1000000])
def test_random_float_in_range(ctx_factory, rng_class, ary_size, plot_hist=False):
    context = ctx_factory()
    queue = cl.CommandQueue(context)

    if has_double_support(context.devices[0]):
        dtypes = [np.float32, np.float64]
    else:
        dtypes = [np.float32]

    gen = rng_class(context)

    for dtype in dtypes:
        print(dtype)
        ran = cl_array.zeros(queue, ary_size, dtype)
        gen.fill_uniform(ran)

        if plot_hist:
            import matplotlib.pyplot as pt
            pt.hist(ran.get(), 30)
            pt.show()

        assert (0 <= ran.get()).all()
        assert (ran.get() <= 1).all()

        ran = cl_array.zeros(queue, ary_size, dtype)
        gen.fill_uniform(ran, a=4, b=7)
        ran_host = ran.get()

        for cond in [4 <= ran_host,  ran_host <= 7]:
            good = cond.all()
            if not good:
                print(np.where(~cond))
                print(ran_host[~cond])
            assert good

        ran = gen.normal(queue, ary_size, dtype, mu=10, sigma=3)

        if plot_hist:
            import matplotlib.pyplot as pt
            pt.hist(ran.get(), 30)
            pt.show()

# }}}


# {{{ test_random_int_in_range

@pytest.mark.parametrize("dtype", [np.int32, np.int64])
@pytest.mark.parametrize("rng_class",
        [PhiloxGenerator, ThreefryGenerator])
def test_random_int_in_range(ctx_factory, rng_class, dtype, plot_hist=False):
    context = ctx_factory()
    queue = cl.CommandQueue(context)

    gen = rng_class(context)

    # if (dtype == np.int64
    #         and context.devices[0].platform.vendor.startswith("Advanced Micro")):
    #     pytest.xfail("AMD miscompiles 64-bit RNG math")

    ran = gen.uniform(queue, (10000007,), dtype, a=200, b=300).get()
    assert (200 <= ran).all()
    assert (ran < 300).all()

    print(np.min(ran), np.max(ran))
    assert np.max(ran) > 295

    if plot_hist:
        from matplotlib import pyplot as pt
        pt.hist(ran)
        pt.show()

# }}}

# }}}


# {{{ misc

# {{{ test_numpy_integer_shape

def test_numpy_integer_shape(ctx_factory):
    try:
        list(np.int32(17))
    except Exception:
        pass
    else:
        from pytest import skip
        skip("numpy implementation does not handle scalar correctly.")
    context = ctx_factory()
    queue = cl.CommandQueue(context)

    cl_array.empty(queue, np.int32(17), np.float32)
    cl_array.empty(queue, (np.int32(17), np.int32(17)), np.float32)

# }}}


# {{{ test_allocation_with_various_shape_scalar_types

def test_allocation_with_various_shape_scalar_types(ctx_factory):
    context = ctx_factory()
    queue = cl.CommandQueue(context)

    dims_ok = (2, np.int32(7), np.uint64(1))
    dims_not_ok = (-1, 5.70, np.float32(7))

    shapes_ok_1d = list(product(dims_ok))
    shapes_ok_2d = list(product(dims_ok, dims_ok))
    shapes_ok_3d = list(product(dims_ok, dims_ok, dims_ok))

    shapes_not_ok_1d = list(product(dims_not_ok))
    shapes_not_ok_2d = list(product(dims_ok, dims_not_ok))
    shapes_not_ok_3d = list(product(dims_not_ok, dims_not_ok, dims_not_ok))

    for shape in shapes_ok_1d + shapes_ok_2d + shapes_ok_3d:
        cl_array.empty(queue, shape, np.float32)

    for shape in shapes_not_ok_1d + shapes_not_ok_2d + shapes_not_ok_3d:
        with pytest.raises(ValueError):
            cl_array.empty(queue, shape, np.float32)

# }}}


# {{{ test_len

def test_len(ctx_factory):
    context = ctx_factory()
    queue = cl.CommandQueue(context)

    a = np.array([1, 2, 3, 4, 5, 6, 7, 8, 9, 10]).astype(np.float32)
    a_cpu = cl_array.to_device(queue, a)
    assert len(a_cpu) == 10

# }}}


# {{{ test_stride_preservation

def test_stride_preservation(ctx_factory):
    if _PYPY:
        pytest.xfail("numpypy: no array creation from __array_interface__")

    context = ctx_factory()
    queue = cl.CommandQueue(context)

    rng = np.random.default_rng(seed=42)
    a = rng.random(size=(3, 3))

    at = a.T
    print(at.flags.f_contiguous, at.flags.c_contiguous)
    at_gpu = cl_array.to_device(queue, at)
    print(at_gpu.flags.f_contiguous, at_gpu.flags.c_contiguous)
    assert np.allclose(at_gpu.get(), at)

# }}}


# {{{ test_nan_arithmetic

def test_nan_arithmetic(ctx_factory):
    context = ctx_factory()
    queue = cl.CommandQueue(context)
    rng = np.random.default_rng(seed=42)

    def make_nan_contaminated_vector(size):
        a = rng.standard_normal(size=(size,), dtype=np.float32)

        from random import randrange
        for _i in range(size // 10):
            a[randrange(0, size)] = float("nan")
        return a

    size = 1 << 20

    a = make_nan_contaminated_vector(size)
    a_gpu = cl_array.to_device(queue, a)
    b = make_nan_contaminated_vector(size)
    b_gpu = cl_array.to_device(queue, b)

    ab = a * b
    ab_gpu = (a_gpu * b_gpu).get()

    assert (np.isnan(ab) == np.isnan(ab_gpu)).all()

# }}}


# {{{ test_mem_pool_with_arrays

def test_mem_pool_with_arrays(ctx_factory):
    context = ctx_factory()
    queue = cl.CommandQueue(context)
    mem_pool = cl_tools.MemoryPool(cl_tools.ImmediateAllocator(queue))

    a_dev = cl_array.arange(queue, 2000, dtype=np.float32, allocator=mem_pool)
    b_dev = cl_array.to_device(queue, np.arange(2000), allocator=mem_pool) + 4000

    assert a_dev.allocator is mem_pool
    assert b_dev.allocator is mem_pool

# }}}


# {{{ test_view

def test_view(ctx_factory):
    context = ctx_factory()
    queue = cl.CommandQueue(context)

    a = np.arange(128).reshape(8, 16).astype(np.float32)
    a_dev = cl_array.to_device(queue, a)

    # same dtype
    view = a_dev.view()
    assert view.shape == a_dev.shape and view.dtype == a_dev.dtype

    # larger dtype
    view = a_dev.view(np.complex64)
    assert view.shape == (8, 8) and view.dtype == np.complex64

    # smaller dtype
    view = a_dev.view(np.int16)
    assert view.shape == (8, 32) and view.dtype == np.int16

# }}}


# {{{ test_diff

def test_diff(ctx_factory):
    context = ctx_factory()
    queue = cl.CommandQueue(context)

    from pyopencl.clrandom import rand as clrand

    ary_len = 20000
    a_dev = clrand(queue, (ary_len,), dtype=np.float32)
    a = a_dev.get()

    err = la.norm(
            cl.array.diff(a_dev).get() - np.diff(a))
    assert err < 1e-4

# }}}


# {{{ test_copy

def test_copy(ctx_factory):
    context = ctx_factory()
    queue1 = cl.CommandQueue(context)
    queue2 = cl.CommandQueue(context)

    # Test copy

    arr = cl.array.zeros(queue1, 100, np.int32)
    arr_copy = arr.copy()

    assert (arr == arr_copy).all().get()
    assert arr.data != arr_copy.data
    assert arr_copy.queue is queue1

    # Test queue association

    arr_copy = arr.copy(queue=queue2)
    assert arr_copy.queue is queue2

    arr_copy = arr.copy(queue=None)
    assert arr_copy.queue is None

    arr_copy = arr.with_queue(None).copy(queue=queue1)
    assert arr_copy.queue is queue1

# }}}

# }}}


# {{{ slices, concatenation

# {{{ test_slice

def test_slice(ctx_factory):
    if _PYPY:
        pytest.xfail("numpypy: spurious as_strided failure")

    context = ctx_factory()
    queue = cl.CommandQueue(context)

    from pyopencl.clrandom import rand as clrand

    tp = np.float32

    ary_len = 20000
    a_gpu = clrand(queue, (ary_len,), dtype=tp)
    b_gpu = clrand(queue, (ary_len,), dtype=tp)
    a = a_gpu.get()
    b = b_gpu.get()

    start_offset = 0

    if queue.device.platform.name == "Intel(R) OpenCL":
        pytest.skip("Intel CL regularly crashes on this test case "
            "-- https://github.com/conda-forge/"
            "intel-compiler-repack-feedstock/issues/7")

    from random import randrange
    for _i in range(20):
        start = randrange(ary_len - start_offset)
        end = randrange(start+start_offset, ary_len)

        a_gpu_slice = tp(2)*a_gpu[start:end]
        a_slice = tp(2)*a[start:end]

        assert la.norm(a_gpu_slice.get() - a_slice) == 0

    for _i in range(20):
        start = randrange(ary_len-start_offset)
        # end = randrange(start+start_offset, ary_len)
        end = start

        a_gpu[start:end] = tp(2)*b[start:end]
        a[start:end] = tp(2)*b[start:end]

        assert la.norm(a_gpu.get() - a) == 0

    for _i in range(20):
        start = randrange(ary_len-start_offset)
        end = randrange(start+start_offset, ary_len)

        a_gpu[start:end] = tp(2)*b_gpu[start:end]
        a[start:end] = tp(2)*b[start:end]

        assert la.norm(a_gpu.get() - a) == 0

# }}}


# {{{ test_concatenate

def test_concatenate(ctx_factory):
    context = ctx_factory()
    queue = cl.CommandQueue(context)

    from pyopencl.clrandom import rand as clrand

    a_dev = clrand(queue, (5, 15, 20), dtype=np.float32)
    b_dev = clrand(queue, (4, 15, 20), dtype=np.float32)
    c_dev = clrand(queue, (3, 15, 20), dtype=np.float32)
    a = a_dev.get()
    b = b_dev.get()
    c = c_dev.get()

    cat_dev = cl.array.concatenate((a_dev, b_dev, c_dev))
    cat = np.concatenate((a, b, c))

    assert la.norm(cat - cat_dev.get()) == 0

# }}}

# }}}


# {{{ conditionals, any, all

# {{{ test_comparisons

def test_comparisons(ctx_factory):
    context = ctx_factory()
    queue = cl.CommandQueue(context)

    from pyopencl.clrandom import rand as clrand

    ary_len = 20000
    a_dev = clrand(queue, (ary_len,), dtype=np.float32)
    b_dev = clrand(queue, (ary_len,), dtype=np.float32)

    a = a_dev.get()
    b = b_dev.get()

    import operator as o
    for op in [o.eq, o.ne, o.le, o.lt, o.ge, o.gt]:
        res_dev = op(a_dev, b_dev)
        res = op(a, b)

        assert (res_dev.get() == res).all()

        res_dev = op(a_dev, 0)
        res = op(a, 0)

        assert (res_dev.get() == res).all()

        res_dev = op(0, b_dev)
        res = op(0, b)

        assert (res_dev.get() == res).all()

        res2_dev = op(0, res_dev)
        res2 = op(0, res)
        assert (res2_dev.get() == res2).all()


# }}}


# {{{ test_any_all

def test_any_all(ctx_factory):
    context = ctx_factory()
    queue = cl.CommandQueue(context)

    ary_len = 20000
    a_dev = cl_array.zeros(queue, (ary_len,), dtype=np.int8)

    assert not a_dev.all().get()
    assert not a_dev.any().get()

    a_dev[15213] = 1

    assert not a_dev.all().get()
    assert a_dev.any().get()

    a_dev.fill(1)

    assert a_dev.all().get()
    assert a_dev.any().get()

# }}}

# }}}


# {{{ test_map_to_host

def test_map_to_host(ctx_factory):
    if _PYPY:
        pytest.skip("numpypy: no array creation from __array_interface__")

    context = ctx_factory()
    queue = cl.CommandQueue(context)

    if context.devices[0].type & cl.device_type.GPU:
        mf = cl.mem_flags
        allocator = cl_tools.DeferredAllocator(
                context, mf.READ_WRITE | mf.ALLOC_HOST_PTR)
    else:
        allocator = None

    a_dev = cl_array.zeros(queue, (5, 6, 7,), dtype=np.float32, allocator=allocator)
    a_dev[3, 2, 1] = 10
    a_host = a_dev.map_to_host()
    a_host[1, 2, 3] = 10

    a_host_saved = a_host.copy()
    a_host.base.release(queue)

    a_dev.finish()

    print("DEV[HOST_WRITE]", a_dev.get()[1, 2, 3])
    print("HOST[DEV_WRITE]", a_host_saved[3, 2, 1])

    assert (a_host_saved == a_dev.get()).all()

# }}}


# {{{ test_view_and_strides

def test_view_and_strides(ctx_factory):
    if _PYPY:
        pytest.xfail("numpypy: no array creation from __array_interface__")

    context = ctx_factory()
    queue = cl.CommandQueue(context)

    from pyopencl.clrandom import rand as clrand

    x = clrand(queue, (5, 10), dtype=np.float32)
    y = x[:3, :5]
    yv = y.view()

    assert yv.shape == y.shape
    assert yv.strides == y.strides

    with pytest.raises(AssertionError):
        assert (yv.get() == x.get()[:3, :5]).all()

# }}}


# {{{ test_meshmode_view

def test_meshmode_view(ctx_factory):
    if _PYPY:
        # https://bitbucket.org/pypy/numpy/issue/28/indexerror-on-ellipsis-slice
        pytest.xfail("numpypy bug #28")

    context = ctx_factory()
    queue = cl.CommandQueue(context)

    n = 2
    result = cl.array.empty(queue, (2, n*6), np.float32)

    def view(z):
        return z[..., n*3:n*6].reshape(z.shape[:-1] + (n, 3))

    result = result.with_queue(queue)
    result.fill(0)
    view(result)[0].fill(1)
    view(result)[1].fill(1)
    x = result.get()
    assert (view(x) == 1).all()

# }}}


# {{{ test_event_management

def test_event_management(ctx_factory):
    context = ctx_factory()
    queue = cl.CommandQueue(context)

    from pyopencl.clrandom import rand as clrand

    x = clrand(queue, (5, 10), dtype=np.float32)
    assert len(x.events) == 1, len(x.events)

    x.finish()

    assert len(x.events) == 0

    y = x+x
    assert len(y.events) == 1
    y = x*x
    assert len(y.events) == 1
    y = 2*x
    assert len(y.events) == 1
    y = 2/x
    assert len(y.events) == 1
    y = x/2
    assert len(y.events) == 1
    y = x**2
    assert len(y.events) == 1
    y = 2**x
    assert len(y.events) == 1

    for _i in range(10):
        x.fill(0)

    assert len(x.events) == 10

    for _i in range(1000):
        x.fill(0)

    assert len(x.events) < 100

# }}}


# {{{ test_reshape

def test_reshape(ctx_factory):
    context = ctx_factory()
    queue = cl.CommandQueue(context)

    a = np.arange(128).reshape(8, 16).astype(np.float32)
    a_dev = cl_array.to_device(queue, a)

    # different ways to specify the shape
    a_dev.reshape(4, 32)
    a_dev.reshape((4, 32))
    a_dev.reshape([4, 32])

    # using -1 as unknown dimension
    assert a_dev.reshape(-1, 32).shape == (4, 32)
    assert a_dev.reshape((32, -1)).shape == (32, 4)
    assert a_dev.reshape((8, -1, 4)).shape == (8, 4, 4)

    import pytest
    with pytest.raises(ValueError):
        a_dev.reshape(-1, -1, 4)

# }}}


# {{{ test_skip_slicing

def test_skip_slicing(ctx_factory):
    context = ctx_factory()
    queue = cl.CommandQueue(context)

    a_host = np.arange(16).reshape((4, 4))
    b_host = a_host[::3]

    a = cl_array.to_device(queue, a_host)
    b = a[::3]
    assert b.shape == b_host.shape
    # pylint:disable=unsubscriptable-object
    assert np.array_equal(b[1].get(), b_host[1])

# }}}


# {{{ test_transpose

def test_transpose(ctx_factory):
    if _PYPY:
        pytest.xfail("numpypy: no array creation from __array_interface__")

    context = ctx_factory()
    queue = cl.CommandQueue(context)

    from pyopencl.clrandom import rand as clrand

    a_gpu = clrand(queue, (10, 20, 30), dtype=np.float32)
    a = a_gpu.get()

    # FIXME: not contiguous
    # assert np.allclose(a_gpu.transpose((1,2,0)).get(), a.transpose((1,2,0)))
    assert np.array_equal(a_gpu.T.get(), a.T)

# }}}


# {{{ test_newaxis

def test_newaxis(ctx_factory):
    context = ctx_factory()
    queue = cl.CommandQueue(context)

    from pyopencl.clrandom import rand as clrand

    a_gpu = clrand(queue, (10, 20, 30), dtype=np.float32)
    a = a_gpu.get()

    b_gpu = a_gpu[:, np.newaxis]
    b = a[:, np.newaxis]

    assert b_gpu.shape == b.shape
    for i in range(b.ndim):
        if b.shape[i] > 1:
            assert b_gpu.strides[i] == b.strides[i]

# }}}


# {{{ test_squeeze

def test_squeeze(ctx_factory):
    context = ctx_factory()
    queue = cl.CommandQueue(context)
    rng = np.random.default_rng(seed=42)

    shape = (40, 2, 5, 100)
    a_cpu = rng.random(size=shape)
    a_gpu = cl_array.to_device(queue, a_cpu)

    # Slice with length 1 on dimensions 0 and 1
    a_gpu_slice = a_gpu[0:1, 1:2, :, :]
    assert a_gpu_slice.shape == (1, 1, shape[2], shape[3])
    assert a_gpu_slice.flags.c_contiguous

    # Squeeze it and obtain contiguity
    a_gpu_squeezed_slice = a_gpu[0:1, 1:2, :, :].squeeze()
    assert a_gpu_squeezed_slice.shape == (shape[2], shape[3])
    assert a_gpu_squeezed_slice.flags.c_contiguous

    # Check that we get the original values out
    # assert np.all(a_gpu_slice.get().ravel() == a_gpu_squeezed_slice.get().ravel())

    # Slice with length 1 on dimensions 2
    a_gpu_slice = a_gpu[:, :, 2:3, :]
    assert a_gpu_slice.shape == (shape[0], shape[1], 1, shape[3])
    assert not a_gpu_slice.flags.c_contiguous

    # Squeeze it, but no contiguity here
    a_gpu_squeezed_slice = a_gpu[:, :, 2:3, :].squeeze()
    assert a_gpu_squeezed_slice.shape == (shape[0], shape[1], shape[3])
    assert not a_gpu_squeezed_slice.flags.c_contiguous

    # Check that we get the original values out
    # assert np.all(a_gpu_slice.get().ravel() == a_gpu_squeezed_slice.get().ravel())

# }}}


# {{{ test_fancy_fill

def test_fancy_fill(ctx_factory):
    if _PYPY:
        pytest.xfail("numpypy: multi value setting is not supported")
    context = ctx_factory()
    queue = cl.CommandQueue(context)

    numpy_dest = np.zeros((4,), np.int32)
    numpy_idx = np.arange(3, dtype=np.int32)
    numpy_src = np.arange(8, 9, dtype=np.int32)
    numpy_dest[numpy_idx] = numpy_src

    cl_dest = cl_array.zeros(queue, (4,), np.int32)
    cl_idx = cl_array.arange(queue, 3, dtype=np.int32)
    cl_src = cl_array.arange(queue, 8, 9, dtype=np.int32)
    cl_dest[cl_idx] = cl_src

    assert np.all(numpy_dest == cl_dest.get())

# }}}


# {{{ test_fancy_indexing

def test_fancy_indexing(ctx_factory):
    if _PYPY:
        pytest.xfail("numpypy: multi value setting is not supported")
    context = ctx_factory()
    queue = cl.CommandQueue(context)
    rng = np.random.default_rng(seed=42)

    n = 2 ** 20 + 2**18 + 22
    numpy_dest = np.zeros(n, dtype=np.int32)
    numpy_idx = np.arange(n, dtype=np.int32)
    rng.shuffle(numpy_idx)
    numpy_src = 20000+np.arange(n, dtype=np.int32)

    cl_dest = cl_array.to_device(queue, numpy_dest)
    cl_idx = cl_array.to_device(queue, numpy_idx)
    cl_src = cl_array.to_device(queue, numpy_src)

    numpy_dest[numpy_idx] = numpy_src
    cl_dest[cl_idx] = cl_src

    assert np.array_equal(numpy_dest, cl_dest.get())

    numpy_dest = numpy_src[numpy_idx]
    cl_dest = cl_src[cl_idx]

    assert np.array_equal(numpy_dest, cl_dest.get())

# }}}


# {{{ test_multi_put

def test_multi_put(ctx_factory):
    if _PYPY:
        pytest.xfail("numpypy: multi value setting is not supported")

    context = ctx_factory()
    queue = cl.CommandQueue(context)

    cl_arrays = [
        cl_array.arange(queue, 0, 3, dtype=np.float32)
        for i in range(1, 10)
    ]
    idx = cl_array.arange(queue, 0, 6, dtype=np.int32)
    out_arrays = [
        cl_array.zeros(queue, (10,), np.float32)
        for i in range(9)
    ]

    out_compare = [np.zeros((10,), np.float32) for i in range(9)]
    for _i, ary in enumerate(out_compare):
        ary[idx.get()] = np.arange(0, 6, dtype=np.float32)

    cl_array.multi_put(cl_arrays, idx, out=out_arrays)

    assert np.all(np.all(out_compare[i] == out_arrays[i].get()) for i in range(9))

# }}}


# {{{ test_get_async

def test_get_async(ctx_factory):
    context = ctx_factory()
    queue = cl.CommandQueue(context)

    device = queue.device
    if device.platform.vendor == "The pocl project" \
            and device.type & cl.device_type.GPU:
        pytest.xfail("the async get test fails on PoCL + Nvidia,"
                "at least the K40, as of PoCL 1.6, 2021-01-20")

    rng = np.random.default_rng(seed=42)
    a = rng.random(10**6, dtype=np.float32)
    a_gpu = cl_array.to_device(queue, a)
    b = a + a**5 + 1
    b_gpu = a_gpu + a_gpu**5 + 1

    # deprecated, but still test
    with pytest.deprecated_call():
        b1 = b_gpu.get(async_=True)  # testing that this waits for events
    b_gpu.finish()
    assert np.abs(b1 - b).mean() < 1e-5

    b1, evt = b_gpu.get_async()  # testing that this waits for events
    evt.wait()
    assert np.abs(b1 - b).mean() < 1e-5

    wait_event = cl.UserEvent(context)
    b_gpu.add_event(wait_event)
    b, evt = b_gpu.get_async()  # testing that this doesn't hang
    wait_event.set_status(cl.command_execution_status.COMPLETE)
    evt.wait()
    assert np.abs(b1 - b).mean() < 1e-5

# }}}


# {{{ test_outoforderqueue_get

def test_outoforderqueue_get(ctx_factory):
    context = ctx_factory()
    try:
        queue = cl.CommandQueue(context,
               properties=cl.command_queue_properties.OUT_OF_ORDER_EXEC_MODE_ENABLE)
    except Exception:
        pytest.skip("out-of-order queue not available")

    rng = np.random.default_rng(seed=42)
    a = rng.random(10**6, dtype=np.float32)
    a_gpu = cl_array.to_device(queue, a)
    b_gpu = a_gpu + a_gpu**5 + 1
    b1 = b_gpu.get()  # testing that this waits for events
    b = a + a**5 + 1
    assert np.abs(b1 - b).mean() < 1e-5

# }}}


# {{{ test_outoforderqueue_copy

def test_outoforderqueue_copy(ctx_factory):
    context = ctx_factory()
    try:
        queue = cl.CommandQueue(context,
               properties=cl.command_queue_properties.OUT_OF_ORDER_EXEC_MODE_ENABLE)
    except Exception:
        pytest.skip("out-of-order queue not available")

    rng = np.random.default_rng(seed=42)
    a = rng.random(10**6, dtype=np.float32)
    a_gpu = cl_array.to_device(queue, a)
    c_gpu = a_gpu**2 - 7
    b_gpu = c_gpu.copy()  # testing that this waits for and creates events
    b_gpu *= 10
    queue.finish()
    b1 = b_gpu.get()
    b = 10 * (a**2 - 7)
    assert np.abs(b1 - b).mean() < 1e-5


# }}}


# {{{ test_outoforderqueue_indexing

def test_outoforderqueue_indexing(ctx_factory):
    context = ctx_factory()
    try:
        queue = cl.CommandQueue(context,
               properties=cl.command_queue_properties.OUT_OF_ORDER_EXEC_MODE_ENABLE)
    except Exception:
        pytest.skip("out-of-order queue not available")

    rng = np.random.default_rng(seed=42)
    a = rng.random(10**6, dtype=np.float32)
    i = (8e5 + 1e5 * rng.random(10**5)).astype(np.int32)

    a_gpu = cl_array.to_device(queue, a)
    i_gpu = cl_array.to_device(queue, i)
    c_gpu = (a_gpu**2)[i_gpu - 10000]
    b_gpu = 10 - a_gpu
    b_gpu[:] = 8 * a_gpu
    b_gpu[i_gpu + 10000] = c_gpu - 10
    queue.finish()
    b1 = b_gpu.get()
    c = (a**2)[i - 10000]
    b = 8 * a
    b[i + 10000] = c - 10
    assert np.abs(b1 - b).mean() < 1e-5

# }}}


# {{{ test_outoforderqueue_reductions

def test_outoforderqueue_reductions(ctx_factory):
    context = ctx_factory()
    try:
        queue = cl.CommandQueue(context,
               properties=cl.command_queue_properties.OUT_OF_ORDER_EXEC_MODE_ENABLE)
    except Exception:
        pytest.skip("out-of-order queue not available")
    # 0/1 values to avoid accumulated rounding error
    rng = np.random.default_rng(seed=42)
    a = (rng.random(10**6) > 0.5).astype(np.float32)

    a[800000] = 10  # all<5 looks true until near the end
    a_gpu = cl_array.to_device(queue, a)
    b1 = cl_array.sum(a_gpu).get()
    b2 = cl_array.dot(a_gpu, 3 - a_gpu).get()
    b3 = (a_gpu < 5).all().get()
    assert b1 == a.sum() and b2 == a.dot(3 - a) and b3 == 0

# }}}


# {{{ test_negative_dim_rejection

def test_negative_dim_rejection(ctx_factory):
    context = ctx_factory()
    queue = cl.CommandQueue(context)

    with pytest.raises(ValueError):
        cl_array.Array(queue, shape=-10, dtype=np.float64)

    with pytest.raises(ValueError):
        cl_array.Array(queue, shape=(-10,), dtype=np.float64)

    for left_dim in (-1, 0, 1):
        with pytest.raises(ValueError):
            cl_array.Array(queue, shape=(left_dim, -1), dtype=np.float64)

    for right_dim in (-1, 0, 1):
        with pytest.raises(ValueError):
            cl_array.Array(queue, shape=(-1, right_dim), dtype=np.float64)

# }}}


# {{{ test_zero_size_array

@pytest.mark.parametrize("empty_shape", [0, (), (3, 0, 2), (0, 5), (5, 0)])
def test_zero_size_array(ctx_factory, empty_shape):
    context = ctx_factory()
    queue = cl.CommandQueue(context)

    if queue.device.platform.name == "Intel(R) OpenCL":
        pytest.xfail("size-0 arrays fail on Intel CL")

    a = cl_array.zeros(queue, empty_shape, dtype=np.float32)
    b = cl_array.zeros(queue, empty_shape, dtype=np.float32)
    b.fill(1)
    c = a + b
    c_host = c.get()
    cl_array.to_device(queue, c_host)

    assert c.flags.c_contiguous == c_host.flags.c_contiguous
    assert c.flags.f_contiguous == c_host.flags.f_contiguous

    for order in "CF":
        c_flat = c.reshape(-1, order=order)
        c_host_flat = c_host.reshape(-1, order=order)
        assert c_flat.shape == c_host_flat.shape
        assert c_flat.strides == c_host_flat.strides
        assert c_flat.flags.c_contiguous == c_host_flat.flags.c_contiguous
        assert c_flat.flags.f_contiguous == c_host_flat.flags.f_contiguous

# }}}


# {{{ test_str_without_queue

def test_str_without_queue(ctx_factory):
    context = ctx_factory()
    queue = cl.CommandQueue(context)

    a = cl_array.zeros(queue, 10, dtype=np.float32).with_queue(None)
    print(str(a))
    print(repr(a))

# }}}


# {{{ test_stack

@pytest.mark.parametrize("order", ("F", "C"))
@pytest.mark.parametrize("input_dims", (1, 2, 3))
def test_stack(ctx_factory, input_dims, order):
    # Replicates pytato/test/test_codegen.py::test_stack
    import pyopencl.array as cla
    cl_ctx = ctx_factory()
    queue = cl.CommandQueue(cl_ctx)

    shape = (2, 2, 2)[:input_dims]
    axis = -1 if order == "F" else 0

    rng = np.random.default_rng(seed=42)
    x_in = rng.random(size=shape)
    y_in = rng.random(size=shape)
    x_in = x_in if order == "C" else np.asfortranarray(x_in)
    y_in = y_in if order == "C" else np.asfortranarray(y_in)

    x = cla.to_device(queue, x_in)
    y = cla.to_device(queue, y_in)

    np.testing.assert_allclose(cla.stack((x, y), axis=axis).get(),
                                np.stack((x_in, y_in), axis=axis))

# }}}


# {{{ test_assign_different_strides

def test_assign_different_strides(ctx_factory):
    cl_ctx = ctx_factory()
    queue = cl.CommandQueue(cl_ctx)

    from pyopencl.clrandom import rand as clrand

    a = clrand(queue, (20, 30), dtype=np.float32)
    b = cl_array.empty(queue, (20, 30), dtype=np.float32, order="F")
    with pytest.raises(NotImplementedError):
        b[:] = a

# }}}


# {{{ test_branch_operations_on_pure_scalars

def test_branch_operations_on_pure_scalars():
    rng = np.random.default_rng(seed=42)
    x = rng.random()
    y = rng.random()
    cond = rng.choice([False, True])

    np.testing.assert_allclose(np.maximum(x, y),
                               cl_array.maximum(x, y))
    np.testing.assert_allclose(np.minimum(x, y),
                               cl_array.minimum(x, y))
    np.testing.assert_allclose(np.where(cond, x, y),
                               cl_array.if_positive(cond, x, y))

# }}}


# {{{ test_branch_operations_on_nans

@pytest.mark.parametrize("op", [
    cl_array.maximum,
    cl_array.minimum,
])
@pytest.mark.parametrize("special_a", [
    np.nan,
    np.inf,
    -np.inf,
])
@pytest.mark.parametrize("special_b", [
    np.nan,
    np.inf,
    -np.inf,
    None
])
def test_branch_operations_on_nans(ctx_factory, op, special_a, special_b):
    ctx = ctx_factory()
    cq = cl.CommandQueue(ctx)

    def sb_or(x):
        if special_b is None:
            return x
        else:
            return special_b

    x_np = np.array([special_a, sb_or(1.), special_a, sb_or(2.), sb_or(3.)],
            dtype=np.float64)
    y_np = np.array([special_a, special_a, sb_or(1.), sb_or(3.), sb_or(2.)],
            dtype=np.float64)

    x_cl = cl_array.to_device(cq, x_np)
    y_cl = cl_array.to_device(cq, y_np)

    ref = getattr(np, op.__name__)(x_np, y_np)
    result = op(x_cl, y_cl)
    if isinstance(result, cl_array.Array):
        result = result.get()

    np.testing.assert_allclose(result, ref)

# }}}


# {{{ test_slice_copy

def test_slice_copy(ctx_factory):
    cl_ctx = ctx_factory()
    queue = cl.CommandQueue(cl_ctx)

    rng = np.random.default_rng(seed=42)
    x = cl.array.to_device(queue, rng.random(size=(96, 27)))
    y = x[::8, ::3]
    with pytest.raises(RuntimeError):
        y.copy()

# }}}


# {{{{ test_ravel

@pytest.mark.parametrize("order", ("C", "F"))
def test_ravel(ctx_factory, order):
    ctx = ctx_factory()
    cq = cl.CommandQueue(ctx)

    rng = np.random.default_rng(seed=42)
    x = rng.standard_normal(size=(10, 4))

    if order == "F":
        x = np.asfortranarray(x)
    elif order == "C":
        pass
    else:
        raise AssertionError

    x_cl = cl.array.to_device(cq, x)

    np.testing.assert_allclose(x_cl.ravel(order=order).get(),
                               x.ravel(order=order))

# }}}


# {{{ test_arithmetic_on_non_scalars

def test_arithmetic_on_non_scalars(ctx_factory):
    pytest.importorskip("dataclasses")

    from dataclasses import dataclass
    ctx = ctx_factory()
    cq = cl.CommandQueue(ctx)

    @dataclass
    class ArrayContainer:
        _data: np.ndarray

        def __eq__(self, other):
            return ArrayContainer(self._data == other)

    with pytest.raises(TypeError):
        ArrayContainer(np.ones(100)) + cl.array.zeros(cq, (10,), dtype=np.float64)

# }}}


# {{{ test_arithmetic_with_device_scalars

@pytest.mark.parametrize("which", ("add", "sub", "mul", "truediv"))
def test_arithmetic_with_device_scalars(ctx_factory, which):
    import operator

    ctx = ctx_factory()
    cq = cl.CommandQueue(ctx)

    rng = np.random.default_rng(seed=42)
    ndim = rng.integers(1, 5)

    shape = tuple(rng.integers(2, 7) for i in range(ndim))

    x_in = rng.random(shape)
    x_cl = cl_array.to_device(cq, x_in)
    idx = tuple(rng.integers(0, dim) for dim in shape)

    op = getattr(operator, which)
    res_cl = op(x_cl, x_cl[idx])
    res_np = op(x_in, x_in[idx])

    np.testing.assert_allclose(res_cl.get(), res_np)

# }}}


# {{{ test_if_positive_with_scalars

@pytest.mark.parametrize("then_type", ["array", "host_scalar", "device_scalar"])
@pytest.mark.parametrize("else_type", ["array", "host_scalar", "device_scalar"])
def test_if_positive_with_scalars(ctx_factory, then_type, else_type):
    ctx = ctx_factory()
    cq = cl.CommandQueue(ctx)

    rng = np.random.default_rng(seed=42)
    shape = (512,)

    criterion_np = rng.random(shape)
    criterion_cl = cl_array.to_device(cq, criterion_np)

    def _get_array_or_scalar(rtype, value):
        if rtype == "array":
            ary_np = value + np.zeros(shape, dtype=criterion_cl.dtype)
            ary_cl = value + cl_array.zeros_like(criterion_cl)
        elif rtype == "host_scalar":
            ary_np = ary_cl = value
        elif rtype == "device_scalar":
            ary_np = value
            ary_cl = cl_array.to_device(cq, np.array(value))
        else:
            raise ValueError(rtype)

        return ary_np, ary_cl

    then_np, then_cl = _get_array_or_scalar(then_type, 0.0)
    else_np, else_cl = _get_array_or_scalar(else_type, 1.0)

    result_cl = cl_array.if_positive(criterion_cl < 0.5, then_cl, else_cl)
    result_np = np.where(criterion_np < 0.5, then_np, else_np)

    np.testing.assert_allclose(result_cl.get(), result_np)

# }}}


# {{{ test_maximum_minimum_with_scalars

def test_maximum_minimum_with_scalars(ctx_factory):
    ctx = ctx_factory()
    cq = cl.CommandQueue(ctx)

    a_np = np.float64(4.0)
    a_cl = cl_array.to_device(cq, np.array(a_np)).with_queue(None)

    b_np = np.float64(-3.0)
    b_cl = cl_array.to_device(cq, np.array(b_np)).with_queue(None)

    result = cl_array.maximum(a_np, b_cl, queue=cq)
    np.testing.assert_allclose(result.get(), a_np)
    result = cl_array.maximum(a_cl, b_np, queue=cq)
    np.testing.assert_allclose(result.get(), a_np)
    result = cl_array.maximum(a_cl, b_cl, queue=cq)
    np.testing.assert_allclose(result.get(), a_np)

    result = cl_array.minimum(a_np, b_cl, queue=cq)
    np.testing.assert_allclose(result.get(), b_np)
    result = cl_array.minimum(a_cl, b_np, queue=cq)
    np.testing.assert_allclose(result.get(), b_np)
    result = cl_array.minimum(a_cl, b_cl, queue=cq)
    np.testing.assert_allclose(result.get(), b_np)

    # Test 'untyped' scalars
    # FIXME: these don't work with unsized ints
    result = cl_array.minimum(4.0, b_cl, queue=cq)
    np.testing.assert_allclose(result.get(), b_np)
    result = cl_array.maximum(4.0, b_cl, queue=cq)
    np.testing.assert_allclose(result.get(), a_np)

    result = cl_array.minimum(b_cl, 4.0, queue=cq)
    np.testing.assert_allclose(result.get(), b_np)
    result = cl_array.maximum(b_cl, 4.0, queue=cq)
    np.testing.assert_allclose(result.get(), a_np)

    result = cl_array.minimum(-3.0, 4.0, queue=cq)
    np.testing.assert_allclose(result, b_np)
    result = cl_array.maximum(-3.0, 4.0, queue=cq)
    np.testing.assert_allclose(result, a_np)

# }}}


# {{{ test_empty_reductions_vs_numpy

@pytest.mark.parametrize(("reduction", "supports_initial"), [
    (cl_array.any, False),
    (cl_array.all, False),
    (cl_array.sum, True),
    (cl_array.max, True),
    (cl_array.min, True),
    ])
def test_empty_reductions_vs_numpy(ctx_factory, reduction, supports_initial):
    ctx = ctx_factory()
    cq = cl.CommandQueue(ctx)

    # {{{ empty

    x_np = np.array([], dtype=np.float64)
    x_cl = cl_array.to_device(cq, x_np)

    try:
        ref = getattr(np, reduction.__name__)(x_np)
    except ValueError:
        ref = None

    if ref is None:
        with pytest.raises(ValueError):
            reduction(x_cl)
    else:
        result = reduction(x_cl)
        if isinstance(result, cl_array.Array):
            result = result.get()

        np.testing.assert_allclose(result, ref)

    # }}}

    # {{{ empty with initial

    if supports_initial:
        ref = getattr(np, reduction.__name__)(x_np, initial=5.0)
        result = reduction(x_cl, initial=5.0)
        if isinstance(result, cl_array.Array):
            result = result.get()

        np.testing.assert_allclose(result, ref)

    # }}}

    # {{{ non-empty with initial

    if supports_initial:
        x_np = np.linspace(-1, 1, 10)
        x_cl = cl_array.to_device(cq, x_np)

        ref = getattr(np, reduction.__name__)(x_np, initial=5.0)
        result = reduction(x_cl, initial=5.0).get()
        np.testing.assert_allclose(result, ref)

        ref = getattr(np, reduction.__name__)(x_np, initial=-5.0)
        result = reduction(x_cl, initial=-5.0).get()
        np.testing.assert_allclose(result, ref)

    # }}}

# }}}


# {{{ test_reduction_nan_handling

@pytest.mark.parametrize("with_initial", [False, True])
@pytest.mark.parametrize("input_case", ["only nans", "mixed"])
@pytest.mark.parametrize("reduction", [
    cl_array.sum,
    cl_array.max,
    cl_array.min,
    ])
def test_reduction_nan_handling(ctx_factory, reduction, input_case, with_initial):
    ctx = ctx_factory()
    cq = cl.CommandQueue(ctx)

    if input_case == "only nans":
        x_np = np.array([np.nan, np.nan], dtype=np.float64)
    elif input_case == "mixed":
        x_np = np.array([np.nan, 1.], dtype=np.float64)
    else:
        raise ValueError("invalid input case")

    x_cl = cl_array.to_device(cq, x_np)

    if with_initial:
        ref = getattr(np, reduction.__name__)(x_np, initial=5.0)
        result = reduction(x_cl, initial=5.0)
    else:
        ref = getattr(np, reduction.__name__)(x_np)
        result = reduction(x_cl)

    if isinstance(result, cl_array.Array):
        result = result.get()

    np.testing.assert_allclose(result, ref)

# }}}


# {{{ test_reductions_dtype

def test_dtype_conversions(ctx_factory):
    ctx = ctx_factory()
    queue = cl.CommandQueue(ctx)

    ary = cl.array.to_device(queue, np.linspace(0, 1, 32))

    for func, nargs, arg_name in [
            (cl.array.sum, 1, "dtype"),
            (cl.array.dot, 2, "dtype"),
            (cl.array.vdot, 2, "dtype"),
            (cl.array.cumsum, 1, "output_dtype"),
            ]:
        for dtype in [np.float32, np.float64]:
            result = func(*((ary,) * nargs), **{arg_name: dtype})
            assert result.dtype == dtype, result.dtype

# }}}


# {{{ test_svm_mem_pool_with_arrays

@pytest.mark.parametrize("use_mempool", [False, True])
def test_arrays_with_svm_allocators(ctx_factory, use_mempool):
    context = ctx_factory()
    queue = cl.CommandQueue(context)
    queue2 = cl.CommandQueue(context)

    from pyopencl.characterize import has_coarse_grain_buffer_svm
    has_cg_svm = has_coarse_grain_buffer_svm(queue.device)

    if not has_cg_svm:
        pytest.skip("Need coarse-grained SVM support for this test.")

    alloc = cl_tools.SVMAllocator(context, queue=queue)
    if use_mempool:
        alloc = cl_tools.SVMPool(alloc)

    def alloc2(size):
        allocation = alloc(size)
        allocation.bind_to_queue(queue2)
        return allocation

    a_dev = cl_array.arange(queue, 2000, dtype=np.float32, allocator=alloc)
    b_dev = cl_array.to_device(queue, np.arange(2000), allocator=alloc) + 4000

    assert a_dev.allocator is alloc
    assert b_dev.allocator is alloc

    assert a_dev.data._queue == queue
    assert b_dev.data._queue == queue

    a_dev2 = cl_array.arange(queue2, 2000, dtype=np.float32, allocator=alloc2)
    b_dev2 = cl_array.to_device(queue2, np.arange(2000), allocator=alloc2) + 4000

    assert a_dev2.allocator is alloc2
    assert b_dev2.allocator is alloc2

    assert a_dev2.data._queue == queue2
    assert b_dev2.data._queue == queue2

    np.testing.assert_allclose((a_dev+b_dev).get(), (a_dev2+b_dev2).get())

    with pytest.warns(cl_array.InconsistentOpenCLQueueWarning):
        a_dev2.with_queue(queue)

        # safe to let this proceed to deallocation, since we're not
        # operating on the memory

    with pytest.warns(cl_array.InconsistentOpenCLQueueWarning):
        cl_array.empty(queue2, 2000, np.float32, allocator=alloc)

        # safe to let this proceed to deallocation, since we're not
        # operating on the memory

# }}}


def test_logical_and_or(ctx_factory):
    # NOTE: Copied over from pycuda/test/test_gpuarray.py
    rng = np.random.default_rng(seed=0)
    ctx = ctx_factory()
    cq = cl.CommandQueue(ctx)

    for op in ["logical_and", "logical_or"]:
        x_np = rng.random((10, 4))
        y_np = rng.random((10, 4))
        zeros_np = np.zeros((10, 4))
        ones_np = np.ones((10, 4))

        x_cl = cl_array.to_device(cq, x_np)
        y_cl = cl_array.to_device(cq, y_np)
        zeros_cl = cl_array.zeros(cq, (10, 4), np.float64)
        ones_cl = cl_array.zeros(cq, (10, 4), np.float64) + 1

        np.testing.assert_array_equal(
            getattr(cl_array, op)(x_cl, y_cl).get(),
            getattr(np, op)(x_np, y_np))
        np.testing.assert_array_equal(
            getattr(cl_array, op)(x_cl, ones_cl).get(),
            getattr(np, op)(x_np, ones_np))
        np.testing.assert_array_equal(
            getattr(cl_array, op)(x_cl, zeros_cl).get(),
            getattr(np, op)(x_np, zeros_np))
        np.testing.assert_array_equal(
            getattr(cl_array, op)(x_cl, 1.0).get(),
            getattr(np, op)(x_np, ones_np))
        np.testing.assert_array_equal(
            getattr(cl_array, op)(x_cl, 0.0).get(),
            getattr(np, op)(x_np, 0.0))


def test_logical_not(ctx_factory):
    # NOTE: Copied over from pycuda/test/test_gpuarray.py
    ctx = ctx_factory()
    cq = cl.CommandQueue(ctx)

    rng = np.random.default_rng(seed=0)
    x_np = rng.random((10, 4))
    x_cl = cl_array.to_device(cq, x_np)

    np.testing.assert_array_equal(
        cl_array.logical_not(x_cl).get(),
        np.logical_not(x_np))
    np.testing.assert_array_equal(
        cl_array.logical_not(cl_array.zeros(cq, 10, np.float64)).get(),
        np.logical_not(np.zeros(10)))
    np.testing.assert_array_equal(
        cl_array.logical_not(cl_array.zeros(cq, 10, np.float64) + 1).get(),
        np.logical_not(np.ones(10)))


# {{{ test XDG_CACHE_HOME handling

@pytest.mark.skipif(sys.platform == "win32",
                    reason="XDG_CACHE_HOME is not used on Windows")
def test_xdg_cache_home(ctx_factory):
    import os
    import shutil
    from os.path import join

    context = ctx_factory()
    queue = cl.CommandQueue(context)

    a = np.array([1, 2, 3, 4, 5]).astype(np.float32)
    a_gpu = cl_array.to_device(queue, a)

    xdg_dir = "tmpdir_pyopencl_xdg_test"

    # PyOpenCL uses pytools.PersistentDict for invoker caches,
    # which is why xdg_dir will always exist. Therefore, check
    # whether xdg_pyopencl_dir exists.
    xdg_pyopencl_dir = join(xdg_dir, "pyopencl")
    assert not os.path.exists(xdg_dir)

    old_xdg_cache_home = None
    old_characterize_has_src_build_cache = None

    try:
        # Make sure that the source build cache is enabled
        old_characterize_has_src_build_cache = \
            cl.characterize.has_src_build_cache
        cl.characterize.has_src_build_cache = lambda dev: False

        old_xdg_cache_home = os.getenv("XDG_CACHE_HOME")
        os.environ["XDG_CACHE_HOME"] = xdg_dir

        result = pow(a_gpu, a_gpu).get()
        assert (np.abs(a ** a - result) < 3e-3).all()

        assert os.path.exists(xdg_pyopencl_dir)
    finally:
        cl.characterize.has_src_build_cache = \
            old_characterize_has_src_build_cache

        if old_xdg_cache_home is not None:
            os.environ["XDG_CACHE_HOME"] = old_xdg_cache_home
        else:
            del os.environ["XDG_CACHE_HOME"]

        shutil.rmtree(xdg_dir)

# }}}


<<<<<<< HEAD
# {{{ test pickling

from pytools.tag import Taggable


class TaggableCLArray(cl_array.Array, Taggable):
    def __init__(self, cq, shape, dtype, tags):
        super().__init__(cq=cq, shape=shape, dtype=dtype)
        self.tags = tags


@pytest.mark.parametrize("use_mempool", [False, True])
def test_array_pickling(ctx_factory, use_mempool):
    context = ctx_factory()
    queue = cl.CommandQueue(context)

    if use_mempool:
        alloc = cl_tools.MemoryPool(cl_tools.ImmediateAllocator(queue))
    else:
        alloc = None

    a = np.array([1, 2, 3, 4, 5]).astype(np.float32)
    a_gpu = cl_array.to_device(queue, a, allocator=alloc)

    import pickle
    with pytest.raises(RuntimeError):
        pickle.dumps(a_gpu)

    with cl.queue_for_pickling(queue):
        a_gpu_pickled = pickle.loads(pickle.dumps(a_gpu))
    assert np.all(a_gpu_pickled.get() == a)

    # {{{ subclass test

    a_gpu_tagged = TaggableCLArray(queue, a.shape, a.dtype, tags={"foo", "bar"})
    a_gpu_tagged.set(a)

    with cl.queue_for_pickling(queue):
        a_gpu_tagged_pickled = pickle.loads(pickle.dumps(a_gpu_tagged))

    assert np.all(a_gpu_tagged_pickled.get() == a)
    assert a_gpu_tagged_pickled.tags == a_gpu_tagged.tags

    # }}}

    # {{{ SVM test

    from pyopencl.characterize import has_coarse_grain_buffer_svm

    if has_coarse_grain_buffer_svm(queue.device):
        from pyopencl.tools import SVMAllocator, SVMPool

        alloc = SVMAllocator(context, alignment=0, queue=queue)
        if use_mempool:
            alloc = SVMPool(alloc)

        a_dev = cl_array.to_device(queue, a, allocator=alloc)

        with cl.queue_for_pickling(queue, alloc):
            a_dev_pickled = pickle.loads(pickle.dumps(a_dev))

        assert np.all(a_dev_pickled.get() == a)
        assert a_dev_pickled.allocator is alloc

    # }}}


def test_buffer_pickling(ctx_factory):
    context = ctx_factory()
    queue = cl.CommandQueue(context)

    a = np.array([1, 2, 3, 4, 5]).astype(np.float32)
    a_gpu = cl.Buffer(context, cl.mem_flags.READ_WRITE, a.nbytes)
    cl.enqueue_copy(queue, a_gpu, a)

    import pickle

    with pytest.raises(cl.RuntimeError):
        pickle.dumps(a_gpu)

    with cl.queue_for_pickling(queue):
        a_gpu_pickled = pickle.loads(pickle.dumps(a_gpu))

    a_new = np.empty_like(a)
    cl.enqueue_copy(queue, a_new, a_gpu_pickled)
    assert np.all(a_new == a)

# }}}
=======
def test_numpy_type_promotion_with_cl_arrays(ctx_factory):
    ctx = ctx_factory()
    queue = cl.CommandQueue(ctx)

    class NotReallyAnArray:
        @property
        def dtype(self):
            return np.dtype("float64")

    # Make sure that np.result_type accesses only the dtype attribute of the
    # class, not (e.g.) its data.
    assert np.result_type(42, NotReallyAnArray()) == np.float64

    from pyopencl.array import _get_common_dtype
    assert _get_common_dtype(42, NotReallyAnArray(), queue) == np.float64
    assert _get_common_dtype(42.0, NotReallyAnArray(), queue) == np.float64
>>>>>>> e1433b4a


if __name__ == "__main__":
    if len(sys.argv) > 1:
        exec(sys.argv[1])
    else:
        from pytest import main
        main([__file__])

# vim: fdm=marker<|MERGE_RESOLUTION|>--- conflicted
+++ resolved
@@ -2391,7 +2391,6 @@
 # }}}
 
 
-<<<<<<< HEAD
 # {{{ test pickling
 
 from pytools.tag import Taggable
@@ -2480,7 +2479,8 @@
     assert np.all(a_new == a)
 
 # }}}
-=======
+
+
 def test_numpy_type_promotion_with_cl_arrays(ctx_factory):
     ctx = ctx_factory()
     queue = cl.CommandQueue(ctx)
@@ -2497,7 +2497,6 @@
     from pyopencl.array import _get_common_dtype
     assert _get_common_dtype(42, NotReallyAnArray(), queue) == np.float64
     assert _get_common_dtype(42.0, NotReallyAnArray(), queue) == np.float64
->>>>>>> e1433b4a
 
 
 if __name__ == "__main__":
